--- conflicted
+++ resolved
@@ -59,13 +59,8 @@
 ################################
 
 DTYPE = tf.keras.backend.floatx()
-<<<<<<< HEAD
 DIMS_IN = 20  # dimensionality of data space (apparently it must be 12?)
 N_CHANNELS = 4  # number of Channels
-=======
-DIMS_IN = 20  # dimensionality of data space
-N_CHANNELS = 8  # number of Channels
->>>>>>> a60ad292
 
 #cwd = os.getcwd()
 os.chdir("MadNis_example")
